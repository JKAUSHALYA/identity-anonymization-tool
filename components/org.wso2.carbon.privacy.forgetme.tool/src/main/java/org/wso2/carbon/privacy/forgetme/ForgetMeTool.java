/*
 * Copyright (c) 2018, WSO2 Inc. (http://www.wso2.org) All Rights Reserved.
 *
 * WSO2 Inc. licenses this file to you under the Apache License,
 * Version 2.0 (the "License"); you may not use this file except
 * in compliance with the License.
 * You may obtain a copy of the License at
 *
 * http://www.apache.org/licenses/LICENSE-2.0
 *
 * Unless required by applicable law or agreed to in writing,
 * software distributed under the License is distributed on an
 * "AS IS" BASIS, WITHOUT WARRANTIES OR CONDITIONS OF ANY
 * KIND, either express or implied. See the License for the
 * specific language governing permissions and limitations
 * under the License.
 */

package org.wso2.carbon.privacy.forgetme;

import org.apache.commons.cli.CommandLine;
import org.apache.commons.cli.CommandLineParser;
import org.apache.commons.cli.DefaultParser;
import org.apache.commons.cli.HelpFormatter;
import org.apache.commons.cli.Options;
import org.apache.commons.lang3.StringUtils;
import org.slf4j.Logger;
import org.slf4j.LoggerFactory;
import org.wso2.carbon.privacy.forgetme.api.runtime.Environment;
import org.wso2.carbon.privacy.forgetme.api.runtime.ForgetMeResult;
import org.wso2.carbon.privacy.forgetme.api.user.UserIdentifier;
import org.wso2.carbon.privacy.forgetme.config.SystemConfig;
import org.wso2.carbon.privacy.forgetme.runtime.CommandlineException;
import org.wso2.carbon.privacy.forgetme.runtime.DefaultEnvironment;
import org.wso2.carbon.privacy.forgetme.runtime.ForgetMeExecutionException;
import org.wso2.carbon.privacy.forgetme.runtime.NestedEnvironment;
import org.wso2.carbon.privacy.forgetme.runtime.SystemEnv;

import java.io.File;
import java.io.IOException;
<<<<<<< HEAD
import java.nio.file.Paths;
=======
import java.io.InputStream;
import java.io.PrintStream;
import java.nio.ByteBuffer;
import java.nio.channels.Channels;
import java.nio.channels.ReadableByteChannel;
import java.nio.channels.WritableByteChannel;
>>>>>>> 14df1955
import java.util.UUID;

/**
 * Processes the forget Me request from the external user.
 * Delegates the forget me tasks to different subsystems.
 *
 */
public class ForgetMeTool {

    private static final Logger log = LoggerFactory.getLogger(ForgetMeTool.class);

    private static final String CMD_OPTION_CONFIG_DIR = "d";
    private static final String CMD_OPTION_CONFIG_CARBON_HOME = "carbon";
    private static final String CMD_OPTION_CONFIG_USER_NAME = "U";
    private static final String CMD_OPTION_CONFIG_USER_DOMAIN = "D";
    private static final String CMD_OPTION_CONFIG_TENANT_DOMAIN = "T";
    private static final String CMD_OPTION_CONFIG_TENANT_ID = "TID";
    private static final String CMD_OPTION_CONFIG_USER_PSEUDONYM = "pu";
    private static final String CMD_OPTION_HELP = "help";

    private static final String DEFAULT_TENANT_DOMAIN = "carbon.super";
    private static final String DEFAULT_TENANT_ID = "-1234";
    private static final String DEFAULT_USER_DOMAIN = "PRIMARY";
    private static final String CARBON_HOME = "CARBON_HOME";

    private static final String COMMAND_NAME = "forget-me";
    private static final String CONFIG_FILE_NAME = "config.json";

    private ForgetMeExecutionEngine forgetMeExecutionEngine;

    public static void main(String[] args) throws Exception {

        Options options = new Options();

        options.addOption(CMD_OPTION_CONFIG_DIR, true, "Directory where config.json file located (mandatory)");
        options.addOption(CMD_OPTION_HELP, false, "Help");
        options.addOption(CMD_OPTION_CONFIG_CARBON_HOME, true, "Carbon Home (optional)");
        options.addOption(CMD_OPTION_CONFIG_USER_NAME, true, "User Name (mandatory)");
        options.addOption(CMD_OPTION_CONFIG_USER_DOMAIN, true, "User Domain (optional, default: PRIMARY");
        options.addOption(CMD_OPTION_CONFIG_TENANT_DOMAIN, true, "Tenant Domain (optional, default: carbon.super)");
        options.addOption(CMD_OPTION_CONFIG_TENANT_ID, true, "Tenant ID (optional. default: -1234)");
        options.addOption(CMD_OPTION_CONFIG_USER_PSEUDONYM, true,
                "Pseudonym, which the user name to be replaced with (optional)");

        CommandLineParser parser = new DefaultParser();
        CommandLine cmd = parser.parse(options, args);

        if (cmd.hasOption(CMD_OPTION_HELP)) {
            emitHelp(System.out);
            return;
        }

        String homeDir;
        if (cmd.hasOption(CMD_OPTION_CONFIG_DIR)) {
            homeDir = cmd.getOptionValue(CMD_OPTION_CONFIG_DIR);
        } else {
            homeDir = Paths.get(System.getProperty("user.dir")).getParent().toString();
        }
        UserIdentifier userIdentifier;
        if (cmd.hasOption(CMD_OPTION_CONFIG_USER_NAME)) {
            try {
                userIdentifier = createUserIdentifier(cmd);
            } catch (CommandlineException cpe) {

                // We print the output into stdout.
                System.out.println(cpe.getMessage());
                printError(options);
                return;
            }
        } else {
            printError(options);
            return;
        }

        Environment sysEnvironment = new SystemEnv();
        DefaultEnvironment defaultEnvironment = new DefaultEnvironment();
        populateEnvironment(defaultEnvironment, cmd);

        NestedEnvironment nestedEnvironment = new NestedEnvironment(sysEnvironment, defaultEnvironment);
        ForgetMeTool forgetMeTool = new ForgetMeTool();
        forgetMeTool.process(homeDir, userIdentifier, nestedEnvironment);
    }

    /**
     * Writes the help content to the output stream.
     *
     * @param out
     */
    private static void emitHelp(PrintStream out) {

        InputStream inputStream = ForgetMeTool.class.getClassLoader().getResourceAsStream("help.md");
        ReadableByteChannel readableByteChannel = Channels.newChannel(inputStream);
        WritableByteChannel writableByteChannel = Channels.newChannel(out);
        ByteBuffer buffer = ByteBuffer.allocateDirect(512);
        try {
            while (readableByteChannel.read(buffer) != -1) {
                buffer.flip();
                while (buffer.hasRemaining()) {
                    writableByteChannel.write(buffer);
                }
                buffer.clear();
            }
        } catch (IOException e) {
            logger.error("Could not read the help file.");
        }
    }

    private static void populateEnvironment(DefaultEnvironment defaultEnvironment, CommandLine cmd) {

        if (cmd.hasOption(CMD_OPTION_CONFIG_CARBON_HOME)) {
            defaultEnvironment.setProperty(CARBON_HOME, cmd.getOptionValue(CMD_OPTION_CONFIG_CARBON_HOME));
        }
    }

    private static String createPseudonym(String optionValue) {

        String result = optionValue;
        if (StringUtils.isEmpty(optionValue)) {
            result = UUID.randomUUID().toString();
            log.info("Generating pseudonym as pseudo name is not provided : " + result);
        }
        return result;
    }

    private static void printError(Options options) {

        HelpFormatter formatter = new HelpFormatter();
        formatter.printHelp(COMMAND_NAME, options);
    }

    public ForgetMeResult process(String homeDir, UserIdentifier userIdentifier, Environment environment)
            throws ForgetMeExecutionException {

        ForgetMeResult forgetMeResult;
        ConfigReader configReader = ConfigReader.getInstance();
        try {
            File home = new File(homeDir).getAbsoluteFile().getCanonicalFile();
            SystemConfig systemConfig = configReader.readSystemConfig(new File(home, CONFIG_FILE_NAME), environment);
            systemConfig.setWorkDir(home.toPath());
            forgetMeExecutionEngine = new ForgetMeExecutionEngine(userIdentifier, environment, systemConfig);
            forgetMeResult = forgetMeExecutionEngine.execute();
        } catch (IOException e) {
            throw new ForgetMeExecutionException("Could not load config from directory: " + homeDir, e, "E_INIT", null);
        }
        return forgetMeResult;
    }

    private static UserIdentifier createUserIdentifier(CommandLine cmd) throws CommandlineException {

        String userName = cmd.getOptionValue(CMD_OPTION_CONFIG_USER_NAME);
        String domainName = cmd.getOptionValue(CMD_OPTION_CONFIG_USER_DOMAIN, DEFAULT_USER_DOMAIN);
        String tenantName = cmd.getOptionValue(CMD_OPTION_CONFIG_TENANT_DOMAIN, DEFAULT_TENANT_DOMAIN);
        String tenantId = cmd.getOptionValue(CMD_OPTION_CONFIG_TENANT_ID);
        String pseudonym = createPseudonym(cmd.getOptionValue(CMD_OPTION_CONFIG_USER_PSEUDONYM));

        if (!DEFAULT_TENANT_DOMAIN.equals(tenantName) && StringUtils.isEmpty(tenantId)) {
            throw new CommandlineException("Tenant ID needs to be passed for tenant name : " + tenantName);
        }

        UserIdentifier userIdentifier = new UserIdentifier();
        userIdentifier.setUsername(userName);
        userIdentifier.setUserStoreDomain(domainName);
        userIdentifier.setTenantDomain(tenantName);
        userIdentifier.setPseudonym(pseudonym);

        if (StringUtils.isNoneEmpty(tenantId)) {
            try {
                int tid = Integer.parseInt(tenantId);
                userIdentifier.setTenantId(tid);
            } catch (NumberFormatException nfe) {
                throw new CommandlineException("Error in converting the number as tenant ID : " + tenantId);
            }
        }

        return userIdentifier;
    }

}<|MERGE_RESOLUTION|>--- conflicted
+++ resolved
@@ -38,16 +38,13 @@
 
 import java.io.File;
 import java.io.IOException;
-<<<<<<< HEAD
 import java.nio.file.Paths;
-=======
 import java.io.InputStream;
 import java.io.PrintStream;
 import java.nio.ByteBuffer;
 import java.nio.channels.Channels;
 import java.nio.channels.ReadableByteChannel;
 import java.nio.channels.WritableByteChannel;
->>>>>>> 14df1955
 import java.util.UUID;
 
 /**
@@ -151,7 +148,7 @@
                 buffer.clear();
             }
         } catch (IOException e) {
-            logger.error("Could not read the help file.");
+            log.error("Could not read the help file.");
         }
     }
 
